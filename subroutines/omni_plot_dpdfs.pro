--- conflicted
+++ resolved
@@ -45,13 +45,9 @@
 ;                                   output.
 ;       Modified: 09/05/14, TPEB -- Plotting changes.
 ;       Modified: 09/29/14, TPEB -- Mucking around for the paper.
-<<<<<<< HEAD
 ;       Modified: 11/02/14, TPEB -- Remove paper-specific code,
 ;                                   leaving a pure diagnostic within
 ;                                   the 'release' branch.
-=======
-;       Modified: 11/02/14, TPEB -- More mucking.
->>>>>>> ec2cf3f6
 ;
 ;-
 
@@ -127,13 +123,7 @@
   ;; Plot the requisite DPDFs, leaving out the uniform priors
   tags   = !null
   legcol = !null
-<<<<<<< HEAD
   norm = 1.0
-=======
-  legls  = !null
-  legthk = !null
-  norm = KEYWORD_SET(paper) ? ymax : 1.0
->>>>>>> ec2cf3f6
   FOR ii=1,ndpdf DO BEGIN
      IF min(p.(ii)) EQ max(p.(ii)) THEN CONTINUE
      tags = [tags,translate_dpdf_tag(tnames[ii],/IDL)]
